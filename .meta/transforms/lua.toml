--- conflicted
+++ resolved
@@ -89,29 +89,6 @@
 type = "string"
 common = true
 description = """\
-<<<<<<< HEAD
-A list of directories search when loading a Lua file via the `require` \
-function.\
-"""
-
-[[transforms.lua.test_examples]]
-label = "Basic"
-body = """\
-[[tests]]
-  name = "test_lua"
-
-  [[tests.inputs]]
-    insert_at = "my_transform_id"
-    type = "raw"
-    value = "I desperately want a host please"
-
-  [[tests.outputs]]
-    extract_from = "my_transform_id"
-    [[tests.outputs.conditions]]
-      type = "check_fields"
-      "message.eq" = "I desperately want a host please"
-      "host.eq" = "myhost"\
-=======
 A function which is called for each incoming event. It can produce new events \
 using `emit` function.\
 """
@@ -285,5 +262,4 @@
 end
 \"\"\"
 ```
->>>>>>> 49c5489f
 """